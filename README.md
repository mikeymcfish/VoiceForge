# TTS Text Editor

A professional text preprocessing application for multi-speaker TTS (text-to-speech) systems with AI-powered text repair and intelligent dialogue parsing. Supports both cloud-based (HuggingFace API) and local offline models.

## 🌟 Features

### File Processing
- **File Support**: Upload `.txt` or `.epub` files (up to 10MB)
- **Real-time Stats**: Word count and character count display
- **EPUB Parsing**: Automatic extraction from EPUB files

### Text Cleaning Options
- Replace smart quotes and non-standard punctuation
- Fix OCR errors (spacing, merged words)
- Correct spelling and remove bad characters
- Strip URLs, footnotes, and metadata
- Add punctuation for better TTS prosody

### Multi-Speaker Modes
- **Mode 0 - Single Speaker**: Clean text without speaker tags
- **Mode 1 - Format Conversion**: Convert existing multi-speaker text to standardized format
- **Mode 2 - Intelligent Parsing**: AI-powered speaker detection and dialogue extraction
  - Extract character names from text samples
  - Customizable sample size (5-100 sentences)
  - Optional narrator as separate speaker
  - Character-to-speaker mapping management

### Dual Model Support
- **HuggingFace API** (Cloud):
  - Access to powerful models like Qwen/Qwen2.5-72B-Instruct
  - Requires API token
  - Best performance for complex tasks
  
- **Local Models** (Offline):
  - No API token required
  - Works completely offline once downloaded
  - Three model options:
    - **LaMini-Flan-T5-783M** (~800MB) - Best performance
    - **Flan-T5 Base** (~500MB) - Balanced
    - **Flan-T5 Small** (~300MB) - Fastest
  - Automatic download and caching

### Advanced Features
- **Custom Instructions**: Add specific instructions for the LLM
- **Prompt Preview**: View exact prompts before processing (supports Single‑Pass + Concise Prompts)
- **Test Mode**: Process one chunk to preview results
- **Real-time Progress**: Live WebSocket updates during processing
- **Activity Logging**: Detailed timestamped logs with export
- **Single‑Pass Processing**: Clean + speaker formatting in one LLM call per chunk (reduces tokens)
- **Concise Prompts**: Use shorter instruction prompts to reduce input tokens (toggleable)
- **Narrator Attribution Modes** (Intelligent Parsing):
  - Remove tags (default)
  - Narrator says tags (verbatim)
  - Narrator adds context (intelligent rewrite)
- **Fix Hyphenation**: Merge words split by line breaks or hyphens (PDF/EPUB artifacts)


## 🐍 Python / Gradio Edition

A fully self-contained Python implementation of the text preprocessing workflow is available in `gradio_app/`.
<<<<<<< HEAD
It re-creates the deterministic cleaning pipeline, supports HuggingFace **and** local Ollama LLMs, mirrors the
multi-speaker formatting logic, and now exposes the IndexTTS and VibeVoice speech synthesis workflows inside a
Gradio interface.

### Highlights

- Deterministic text cleaning with the same rules as the TypeScript app
- LLM-driven cleaning & dialogue formatting via HuggingFace Inference or a local Ollama instance
- Built-in management screens for IndexTTS (model download/load and synthesis)
- Built-in management screens for VibeVoice (repo setup and synthesis)
=======
It re-creates the deterministic cleaning pipeline, HuggingFace-powered LLM processing, and multi-speaker formatting
inside a Gradio interface.
>>>>>>> f5887934

### Running the Gradio app

```bash
pip install -r gradio_app/requirements.txt
python -m gradio_app
```

By default the app expects a HuggingFace Inference API token. You can supply it via the UI accordion, or by exporting
<<<<<<< HEAD
`HUGGINGFACE_API_TOKEN` before launching. Selecting **Ollama** as the model source will call a local Ollama server (defaults
to `http://localhost:11434`; override with `OLLAMA_BASE_URL`). Set `OLLAMA_MODEL` to change the default local model.

The interface supports `.txt` and `.epub` uploads, deterministic cleaning-only runs, full multi-speaker processing, and
optional audio generation through IndexTTS and VibeVoice. The Python workers will install any missing dependencies when
you trigger download/setup actions from the UI.
=======
`HUGGINGFACE_API_TOKEN` before launching. The interface supports `.txt` and `.epub` uploads, deterministic cleaning-only runs,
and full multi-speaker processing that mirrors the behaviour of the TypeScript version.
>>>>>>> f5887934

## 📋 Prerequisites

- Node.js 20 LTS (or newer) and npm 10+
- (Optional) HuggingFace API token for cloud models
- (Optional) [Ollama](https://ollama.com/) running locally for offline LLMs
- (Optional) Git & Python 3.10+ for IndexTTS/VibeVoice worker setup
- Storage space for local models (300MB - 800MB per model)

## 🚀 Installation

### 1. Clone or Download the Project

If you're on Replit, the project is already set up. Otherwise:

```bash
git clone <your-repo-url>
cd tts-text-editor
```

### 2. Install Dependencies

```bash
npm install
```

> [!TIP]
> The project depends on `@huggingface/transformers`, which in turn tries to download CUDA-enabled binaries for `onnxruntime-node` during installation.
> If you are not setting up GPU acceleration (the common case), the bundled `.npmrc` file forces npm to skip the CUDA download so the install does not fail on networks that block direct GitHub downloads.

#### Optional IndexTTS backend dependencies

The `install.sh` helper can also bootstrap the optional IndexTTS speech synthesis backend. Those Python packages are large and GPU-focused, so the script now defaults to a CPU-only PyTorch wheel and skips the CUDA-only `deepspeed` dependency.

- Set `INDEX_TTS_ENABLE_CUDA=1` before running the installer if you need the CUDA wheels instead of the CPU build.
- Set `INDEX_TTS_SKIP_DEEPSPEED=0` to attempt the `deepspeed` install (requires a CUDA toolchain and can take a long time).
- Advanced users can override the exact wheel URLs with `INDEX_TTS_TORCH_SPEC`, `INDEX_TTS_TORCH_INDEX_URL`, and `INDEX_TTS_TORCH_EXTRA_INDEX_URL`.

### 3. Configure Environment Variables

You have two options depending on which model source you want to use:

#### Option A: Using HuggingFace API (Cloud Models)

1. Get a HuggingFace API token:
   - Go to https://huggingface.co/settings/tokens
   - Click "New token"
   - Give it a name (e.g., "TTS Text Editor")
   - Copy the token

2. **For Replit Users** (Recommended):
   - Open the "Secrets" tool in your Replit workspace (lock icon in sidebar)
   - Click "+ New Secret"
   - Set key: `HUGGINGFACE_API_TOKEN`
   - Paste your token as the value
   - Click "Add Secret"
   
   **Important for Published/Deployed Apps:**
   - When you publish your app, Replit automatically includes workspace secrets
   - If the published version shows "need to log in or provide a token", check:
     1. The secret `HUGGINGFACE_API_TOKEN` exists in your Replit Secrets
     2. The secret name is spelled exactly as shown (case-sensitive)
     3. Try redeploying your app after adding/updating the secret

3. **For Local Development**:
   Create a `.env` file in the project root:
   ```
   HUGGINGFACE_API_TOKEN=your_token_here
   SESSION_SECRET=your_random_secret_here
   ```

#### Option B: Using Local Models (No API Token Required)

If you don't want to use the HuggingFace API:
- No API token needed
- No environment variable setup required
- Models download automatically on first use
- Works completely offline once models are cached

### 4. Run the Application

#### Development Mode
```bash
npm run dev
```

The app will be available at `http://localhost:5000`

#### Production Mode
```bash
npm run build
npm start
```

## 🎯 Quick Start Guide

### Using Cloud Models (HuggingFace API)

1. **Upload a file**: Drag and drop a `.txt` or `.epub` file
2. **Configure cleaning options**: Select desired text cleaning features
3. **Choose speaker mode**: 
   - None (single speaker)
   - Format conversion
   - Intelligent parsing (with optional character extraction)
4. **Select Model Source**: Keep "HuggingFace API" selected
5. **Test first** (optional): Click "Test One Chunk" to preview
6. **Start Processing**: Click "Start Processing"
7. **Export**: Copy or download the processed text

### Using Local Models (Offline)

1. **Upload a file**: Drag and drop a `.txt` or `.epub` file
2. **Configure cleaning options**: Select desired text cleaning features
3. **Choose speaker mode**: Set your preferred mode
4. **Select Model Source**: 
   - Click "Local Model" option
   - Choose a model from the dropdown:
     - **Flan-T5 Small** (300MB) - Fastest, good for testing
     - **Flan-T5 Base** (500MB) - Balanced performance
     - **LaMini-Flan-T5-783M** (800MB) - Best quality
5. **First time**: Model will download automatically (progress shown in UI)
6. **Test and Process**: Same as cloud models

### Character Extraction (Intelligent Mode)

1. Select "Intelligent" speaker mode
2. Set sample size (5-100 sentences to analyze)
3. Toggle "Include Narrator" if needed
4. Click "Extract Characters"
5. Review and manage character mappings
6. Proceed with processing

You can choose how the Narrator handles dialogue attribution tags ("he said"): remove, verbatim, or convert into a concise context line.

## 🔧 Configuration Options

### Text Cleaning Options
- **Smart Quotes**: Replace curly quotes with straight quotes
- **OCR Fixes**: Fix common OCR errors
- **Spell Check**: Correct spelling mistakes
- **Remove URLs**: Strip web links
- **Add Punctuation**: Improve prosody for TTS

### Speaker Configuration
- **Mode**: None, Format Conversion, or Intelligent
- **Format**: "Speaker 1:" or "[1]:" label style
- **Number of Speakers**: 1-20

### Model Settings
- **Model Source**: HuggingFace API or Local Model
- **API Model**: Select from available HuggingFace models
- **Local Model**: Choose from downloaded/available ONNX models
- **Batch Size**: Number of sentences per processing chunk (default: 10)

### Advanced Options
- **Custom Instructions**: Add specific instructions for the LLM
- **Prompt Preview**: View exact prompts before processing
- **Test Mode**: Process one chunk for preview
- **Single‑Pass Processing**: Combine stages into a single call per chunk
- **Concise Prompts**: Shorter instructions to reduce tokens
- **Fix Hyphenation**: Merge words split across lines/hyphens

## Providers and Cost Controls

### Hugging Face Providers
- Set provider via env `HF_PROVIDER`:
  - `auto` (recommended): lets HF pick a provider for the model/task
  - `hf-inference`: Hugging Face Inference endpoints
  - `fireworks-ai`, `groq`, `together`, etc. (if available in your HF account)

Notes:
- We route via Hugging Face using your `HUGGINGFACE_API_TOKEN` (no provider-specific key required).
- If a provider does not support text-generation (e.g., Fireworks), the app auto‑falls back to chat‑completions for that request.
- Model ids are normalized (e.g., `meta-llama/Meta-Llama-3.1-8B-Instruct` → `meta-llama/Llama-3.1-8B-Instruct`).

### Ollama (Local)
- Set `OLLAMA_BASE_URL` (default `http://localhost:11434`).

### Token Usage Tips
- Enable Single‑Pass Processing to avoid sending two prompts per chunk.
- Use Concise Prompts to reduce fixed instruction tokens.
- Increase batch size to amortize instruction tokens across more sentences.
- Prefer local models via Ollama if usage costs are a concern.

### Debugging Requests
- Set `LLM_DEBUG=1` to log request/response URL, headers (redacted), and payload previews for HF and Ollama.
  - Useful to see provider mapping calls and router decisions.

## 🐛 Troubleshooting

### "Need to log in or provide a token" Error (Published Apps)

**Issue**: Published/deployed version shows HuggingFace authentication error like:
- "need to log in or provide a token for HF"
- "HuggingFace API authentication failed"

**Important**: You do NOT need to log in with your HuggingFace account! The API token should work automatically. This error means the token isn't being recognized.

**Solutions** (try in order):

1. **Verify Secret Exists** (Replit):
   - Open the **Secrets** tool (🔒 icon) in your workspace
   - Check that `HUGGINGFACE_API_TOKEN` exists
   - Secret names are **case-sensitive** - must be exactly: `HUGGINGFACE_API_TOKEN`
   - Click the eye icon to verify the token value is correct (starts with `hf_...`)

2. **Check Token is Valid**:
   - Go to https://huggingface.co/settings/tokens
   - Verify your token exists and is not expired
   - If needed, create a new token and update your secret

3. **Redeploy Your App**:
   - After adding or updating the secret
   - **Stop your current deployment** (if running)
   - Click **"Publish"** again to redeploy
   - Replit should automatically sync the secret to your deployment
   - Wait for deployment to complete

4. **Check Deployment Logs**:
   - In your published app, check the deployment logs
   - Look for the warning: "⚠️ HUGGINGFACE_API_TOKEN not found"
   - If you see this warning, the secret isn't syncing properly

5. **Alternative: Use Local Models** (No token needed!):
   - In your app, switch to **"Local Model"** option
   - Select any model (Flan-T5 Small is fastest)
   - Model downloads automatically on first use
   - Works completely offline - no API token required
   - **This is the easiest solution if you have deployment issues!**

**Why This Happens**:
- Replit Secrets are environment-specific
- Published deployments need secrets to sync from workspace
- If the secret was added after publishing, you must redeploy
- Secret names must match exactly (case-sensitive)

### Local Model Issues

**Model won't download**:
- Check internet connection (needed for first download)
- Ensure sufficient disk space (300MB - 800MB per model)
- Check server logs for error messages

**Model download is slow**:
- Models are 300MB-800MB, download may take time
- Progress is shown in the UI
- Once downloaded, models are cached

**Out of memory errors**:
- Try using a smaller model (Flan-T5 Small)
- Reduce batch size in settings
- Close other applications

### General Issues

**File upload fails**:
- Check file size (max 10MB)
- Verify file format (.txt or .epub)
- Try a different file

**Processing stuck or slow**:
- Check activity log for errors
- Try reducing batch size
- For local models, first run may be slower (model loading)
- Cloud models may be rate-limited

**WebSocket connection errors**:
- Refresh the page
- Check server logs
- Ensure port 5000 is not blocked

## 📁 Project Structure

```
├── client/                     # Frontend React application
│   ├── src/
│   │   ├── components/        # UI components
│   │   │   ├── character-extraction.tsx
│   │   │   ├── model-source-selector.tsx
│   │   │   └── ...
│   │   ├── pages/             # Page components
│   │   │   └── home.tsx
│   │   └── lib/               # Utilities
│       
├── server/                     # Backend Express application
│   ├── routes.ts              # API routes & WebSocket
│   ├── llm-service.ts         # HuggingFace API integration
│   ├── local-model-service.ts # Local ONNX model execution
│   └── text-processor.ts      # Text chunking & processing
│
├── shared/                     # Shared TypeScript types
│   └── schema.ts              # Data models
│
├── .cache/                     # Local model cache (auto-created)
└── design_guidelines.md       # UI/UX guidelines
```

## 🔐 Security Notes

- **Never commit API tokens** to version control
- Use Replit Secrets or `.env` files for sensitive data
- `.env` is already in `.gitignore`
- Local models run on your server (no external API calls)
- Session secrets should be random and unique

## 🚀 Deployment

### Deploying on Replit

1. **Configure Secrets**:
   - Open Secrets tool
   - Add `HUGGINGFACE_API_TOKEN` (if using API)
   - Add `SESSION_SECRET` (random string)

2. **Click "Publish"**:
   - Secrets automatically sync to deployment
   - App will be available at `<your-repl>.replit.app`

3. **Verify**:
   - Test with both API and local models
   - Check that secrets are working
   - Monitor activity logs for errors

### Deploying Elsewhere

1. Set environment variables:
   ```
   HUGGINGFACE_API_TOKEN=your_token
   SESSION_SECRET=random_secret
   NODE_ENV=production
   ```

2. Build and start:
   ```bash
   npm run build
   npm start
   ```

3. Ensure port 5000 is accessible

## 📊 Performance Tips

### For Best Performance:
- **Cloud Models**: Best for complex text and quality
- **Local Models**: Best for privacy and offline use
- **Batch Size**: 
  - Larger (15-20): Faster but may lose context
  - Smaller (5-10): Better quality, slower
- **Model Selection**:
  - Qwen 2.5-72B (API): Best overall quality
  - LaMini-Flan-T5 (Local): Best local quality
  - Flan-T5 Small (Local): Fastest local processing

### Resource Usage:
- **API Mode**: Minimal server resources, network required
- **Local Mode**: 
  - Memory: 2-4GB per model
  - Storage: 300MB-800MB per model
  - CPU: Higher usage during inference

## 📝 License

[Add your license here]

## 🤝 Contributing

[Add contribution guidelines here]

## 📧 Support

For issues or questions:
- Check the troubleshooting section above
- Review activity logs for detailed error messages
- Ensure secrets are properly configured
- Try local models if API issues persist

---

**Built with**: React, TypeScript, Express.js, HuggingFace Transformers, WebSocket, Tailwind CSS<|MERGE_RESOLUTION|>--- conflicted
+++ resolved
@@ -58,7 +58,6 @@
 ## 🐍 Python / Gradio Edition
 
 A fully self-contained Python implementation of the text preprocessing workflow is available in `gradio_app/`.
-<<<<<<< HEAD
 It re-creates the deterministic cleaning pipeline, supports HuggingFace **and** local Ollama LLMs, mirrors the
 multi-speaker formatting logic, and now exposes the IndexTTS and VibeVoice speech synthesis workflows inside a
 Gradio interface.
@@ -69,10 +68,8 @@
 - LLM-driven cleaning & dialogue formatting via HuggingFace Inference or a local Ollama instance
 - Built-in management screens for IndexTTS (model download/load and synthesis)
 - Built-in management screens for VibeVoice (repo setup and synthesis)
-=======
 It re-creates the deterministic cleaning pipeline, HuggingFace-powered LLM processing, and multi-speaker formatting
 inside a Gradio interface.
->>>>>>> f5887934
 
 ### Running the Gradio app
 
@@ -82,17 +79,14 @@
 ```
 
 By default the app expects a HuggingFace Inference API token. You can supply it via the UI accordion, or by exporting
-<<<<<<< HEAD
 `HUGGINGFACE_API_TOKEN` before launching. Selecting **Ollama** as the model source will call a local Ollama server (defaults
 to `http://localhost:11434`; override with `OLLAMA_BASE_URL`). Set `OLLAMA_MODEL` to change the default local model.
 
 The interface supports `.txt` and `.epub` uploads, deterministic cleaning-only runs, full multi-speaker processing, and
 optional audio generation through IndexTTS and VibeVoice. The Python workers will install any missing dependencies when
 you trigger download/setup actions from the UI.
-=======
 `HUGGINGFACE_API_TOKEN` before launching. The interface supports `.txt` and `.epub` uploads, deterministic cleaning-only runs,
 and full multi-speaker processing that mirrors the behaviour of the TypeScript version.
->>>>>>> f5887934
 
 ## 📋 Prerequisites
 
